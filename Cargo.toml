[package]
exclude = ["*.jpg"]
name = "simdnoise"
version = "3.1.6"
authors = ["Jack Mott <jack.mott@gmail.com>"]
description = "SIMD accelerate noise library with runtime feature detection"
license = "Apache-2.0/MIT"
documentation = "https://docs.rs/simdnoise/"
readme = "README.md"
keywords = ["SIMD", "noise", "simplex", "perlin", "performance"]
repository = "https://github.com/jackmott/rust-simd-noise"
categories = ["game-engines", "multimedia::images"]
edition = "2018"

[dependencies]
<<<<<<< HEAD
simdeez = "1.0.1"
=======
simdeez = "1.0.6"
#simdeez = {path = "../simdeez"}
>>>>>>> 55d89d80

[dev-dependencies]
criterion = "0.3.2"

[[bench]]
name = "benchmarks"
harness = false<|MERGE_RESOLUTION|>--- conflicted
+++ resolved
@@ -13,12 +13,8 @@
 edition = "2018"
 
 [dependencies]
-<<<<<<< HEAD
-simdeez = "1.0.1"
-=======
 simdeez = "1.0.6"
 #simdeez = {path = "../simdeez"}
->>>>>>> 55d89d80
 
 [dev-dependencies]
 criterion = "0.3.2"
